#include "mirage/search/search.h"
#include "mirage/kernel/customized.h"
#include "mirage/kernel/device_memory_manager.h"
#include "mirage/search/dim_strategy.h"
#include "mirage/search/op_utils.h"
#include "mirage/search/pattern_eval.h"
#include "mirage/utils/containers.h"
#include "mirage/utils/json_utils.h"

#include <mpi.h>
#include <fstream>
#include <iostream>
#include <thread>

namespace mirage {
namespace search {

KernelGraphGenerator::KernelGraphGenerator(
    kernel::Graph const &computation_graph,
    GeneratorConfig const &config,
    char const *filename,
    bool verbose)
    : config(config), dim_strategy(DimStrategy(config)), filename(filename),
      num_thread(config.search_thread), verbose(verbose), num_total_random_tests(0),
      num_valid_kernel_graphs(0), num_total_states(0), num_tasks(0),
      max_depth(5) {
  preprocess(computation_graph);
}

template <typename GraphType>
std::vector<typename GraphType::TensorType>
    get_all_tensors(GraphType const &g) {
  std::vector<typename GraphType::TensorType> tensors;
  for (auto const &op : g.operators) {
    for (auto const &tensor : op->output_tensors) {
      tensors.push_back(tensor);
    }
  }
  return tensors;
}

template <typename GraphType>
std::vector<typename GraphType::TensorType>
    get_tensors_from_idx(GraphType const &g, std::vector<int> idx) {
  std::vector<typename GraphType::TensorType> tensors,
      all_tensors = get_all_tensors(g);
  for (auto i : idx) {
    tensors.push_back(all_tensors[i]);
  }
  return tensors;
}

template <typename GraphType>
Order get_max_op_order(GraphType const &g) {
  std::vector<typename GraphType::TensorType> all_tensors = get_all_tensors(g);
  std::unordered_map<int, int> guid2index;
  for (size_t i = 0; i < all_tensors.size(); ++i) {
    guid2index[all_tensors[i].guid] = i;
  }
  std::vector<int> input_idx;
  for (auto const &input : g.operators.back()->input_tensors) {
    assert(contains_key(guid2index, input.guid));
    input_idx.push_back(guid2index.at(input.guid));
  }
  return Order(input_idx, static_cast<int>(g.operators.back()->op_type));
}

template <typename GraphType>
int get_num_consumers(GraphType const &g,
                      typename GraphType::TensorType const &tensor) {
  int num_consumers = 0;
  for (auto const &op : g.operators) {
    for (auto const &t : op->input_tensors) {
      if (t.guid == tensor.guid) {
        num_consumers++;
      }
    }
  }
  return num_consumers;
}

std::vector<DTensor> get_input_tensors(threadblock::Graph const &g) {
  std::vector<DTensor> input_tensors;
  for (auto const &op : g.operators) {
    if (op->op_type == type::TBOperatorType::TB_INPUT_OP) {
      input_tensors.push_back(
          static_cast<threadblock::TBInputOp *>(op)->dtensor);
    }
  }
  return input_tensors;
}

template <typename GraphType>
std::vector<typename GraphType::TensorType>
    get_output_tensors(GraphType const &g) {
  std::vector<typename GraphType::TensorType> output_tensors;
  for (auto const &op : g.operators) {
    for (auto const &tensor : op->output_tensors) {
      if (get_num_consumers(g, tensor) == 0) {
        output_tensors.push_back(tensor);
      }
    }
  }
  return output_tensors;
}

void KernelGraphGenerator::generate_next_operator(
    SearchContext &c,
    std::function<bool(SearchContext const &)> const &verify,
    std::vector<SerializedSearchContext> &verified,
    size_t depth) {
  ++num_total_states;
  if (num_total_states % 100 == 1) {
    show_statistics();
  }
  if (verify(c)) {
    verified.push_back(SerializedSearchContext(c));
    return;
  }

  std::unordered_map<int64_t, std::shared_ptr<AlgebraicPattern>>
      algebraic_pattern;
  pattern_eval(*c.kn_graph, algebraic_pattern);
  if (c.tb_graph) {
    pattern_eval(*c.tb_graph, algebraic_pattern);
  }
  if (c.level == SearchLevel::LV_KERNEL) {
    assert(c.tb_graph == nullptr);
    // Case K1: finish and verify the current graph
    if (c.kn_graph->operators.size() >= config.max_num_kernel_graph_op) {
      return;
    }
    std::vector<DTensor> all_tensors = get_all_tensors(*c.kn_graph);
    for (type::KNOperatorType op_type : dim_strategy.get_knop_cand()) {
      if (op_type != type::KNOperatorType::KN_CUSTOMIZED_OP) {
        // Case K2: generate a pre-defined kernel operator
        for (auto const &input_idx :
             dim_strategy.get_input_cand_idx(op_type, all_tensors)) {
          Order order(input_idx, static_cast<int>(op_type));
          if (order <= get_max_op_order(*c.kn_graph)) {
            continue;
          }
          std::vector<DTensor> input_tensors =
              get_tensors_from_idx(*c.kn_graph, input_idx);
          std::vector<std::shared_ptr<AlgebraicPattern>> input_patterns;
          for (auto const &t : input_tensors) {
            assert(contains_key(algebraic_pattern, t.guid));
            input_patterns.push_back(algebraic_pattern.at(t.guid));
          }
          std::shared_ptr<AlgebraicPattern> pattern =
              get_pattern(op_type, input_tensors, input_patterns);
          if (!check_pattern(pattern)) {
            continue;
          }

          KNOperator *new_op = create_op(*c.kn_graph, op_type, input_tensors);
          if (new_op) {
            c.kn_graph->operators.push_back(new_op);
            if (check_range(init_ranges, target_ranges, *c.kn_graph)) {
              if (depth < max_depth) {
                num_tasks++;
                SearchContext c_tmp = SerializedSearchContext(c).deserialize();
#pragma omp task
                { generate_next_operator(c_tmp, verify, verified, depth + 1); }
              } else {
                generate_next_operator(c, verify, verified, depth + 1);
              }
            }
            delete c.kn_graph->operators.back();
            c.kn_graph->operators.pop_back();
          }
        }
      } else {
        // Case K3: generate a graph-def kernel operator
        if (count_op_of_type(type::KNOperatorType::KN_CUSTOMIZED_OP,
                             *c.kn_graph) >=
            config.max_num_threadblock_graphs) {
          continue;
        }
        static std::unordered_set<TBGraphConfig> displayed_tbgraph_configs;
        for (auto const &input_tensor_idx :
             dim_strategy.get_customized_input_cand_idx(all_tensors)) {
          Order order(input_tensor_idx, static_cast<int>(op_type));
          if (order <= get_max_op_order(*c.kn_graph)) {
            continue;
          }
          std::vector<DTensor> input_tensors;
          for (int i : input_tensor_idx) {
            input_tensors.push_back(all_tensors[i]);
          }
          for (dim3 grid_dim : dim_strategy.get_grid_dim_cand(input_tensors)) {
            for (dim3 block_dim :
                 dim_strategy.get_block_dim_cand(input_tensors, grid_dim)) {
              for (std::vector<int3> const &input_map :
                   dim_strategy.get_input_map_cand(input_tensors, grid_dim)) {
                for (std::vector<int> const &forloop_dim :
                     dim_strategy.get_forloop_dim_cand(input_tensors)) {
                  for (int forloop_range :
                       dim_strategy.get_forloop_range_cand(input_tensors,
                                                           input_map,
                                                           grid_dim,
                                                           block_dim,
                                                           forloop_dim)) {
                    if (verbose) {
                      TBGraphConfig cfg{grid_dim,
                                        block_dim,
                                        input_map,
                                        forloop_dim,
                                        forloop_range};
                      if (!contains(displayed_tbgraph_configs, cfg)) {
                        cfg.show();
                        displayed_tbgraph_configs.insert(cfg);
                      }
                    }
                    c.tb_graph = std::make_shared<threadblock::Graph>(
                        grid_dim,
                        block_dim,
                        forloop_range,
                        config.reduction_dimx);
                    bool input_created = true;
                    for (size_t i = 0; i < input_tensors.size(); ++i) {
                      DTensor dtensor = input_tensors[i];
                      TBOperator *input_op =
                          c.tb_graph->create_input_op(dtensor,
                                                      input_map[i],
                                                      forloop_dim[i],
                                                      layout::SmemRowMajor);
                      if (input_op == nullptr) {
                        input_created = false;
                        break;
                      }
                      c.tb_graph->operators.push_back(input_op);
                    }
                    if (input_created) {
                      c.level = SearchLevel::LV_THREADBLOCK;

                      if (depth < max_depth) {
                        num_tasks++;
                        SearchContext c_tmp =
                            SerializedSearchContext(c).deserialize();
#pragma omp task
                        {
                          generate_next_operator(
                              c_tmp, verify, verified, depth + 1);
                        }
                      } else {
                        generate_next_operator(c, verify, verified, depth + 1);
                      }
                      c.level = SearchLevel::LV_KERNEL;
                    }
                    c.tb_graph = nullptr;
                  }
                }
              }
            }
          }
        }
      }
    }
  } else {
    // threadblock-level search
    assert(c.tb_graph != nullptr);

    auto create_threadblock_outputs = [&](int3 output_map) {
      std::vector<STensor> output_tensors;
      for (auto const &op : c.tb_graph->operators) {
        for (auto const &tensor : op->output_tensors) {
          if (get_num_consumers(*c.tb_graph, tensor) == 0) {
            if (op->op_type == type::TBOperatorType::TB_INPUT_OP) {
              return false;
            }
            if (!tensor.after_accum) {
              return false;
            }
            output_tensors.push_back(tensor);
          }
        }
      }

      if (output_tensors.size() > config.max_num_threadblock_graph_outputs) {
        return false;
      }

      for (STensor const &stensor : output_tensors) {
        assert(stensor.after_accum);
        assert(contains_key(algebraic_pattern, stensor.guid));
        TBOperator *new_op =
            c.tb_graph->create_output_op(stensor,
                                         output_map,
                                         -1 /*forloop_dim*/,
                                         mirage::type::TB_EPILOGUE_NONE);
        if (!new_op) {
          return false;
        }
        c.tb_graph->operators.push_back(new_op);
      }

      return true;
    };

    // Case B1. Finish and return to kernel-level search
    for (int3 output_map :
         dim_strategy.get_output_map_cand(c.tb_graph->grid_dim)) {
      if (create_threadblock_outputs(output_map)) {
        KNOperator *new_op = c.kn_graph->create_customized_op(
            get_input_tensors(*c.tb_graph), *c.tb_graph);
        if (!new_op) {
          continue;
        }
        c.kn_graph->operators.push_back(new_op);
        c.level = SearchLevel::LV_KERNEL;
        std::shared_ptr<threadblock::Graph> tb_graph = c.tb_graph;
        c.tb_graph = nullptr;
        if (check_range(init_ranges, target_ranges, *c.kn_graph)) {
          if (depth < max_depth) {
            num_tasks++;
            SearchContext c_tmp = SerializedSearchContext(c).deserialize();
#pragma omp task
            { generate_next_operator(c_tmp, verify, verified, depth + 1); }
          } else {
            generate_next_operator(c, verify, verified, depth + 1);
          }
        }
        c.tb_graph = tb_graph;
        c.level = SearchLevel::LV_THREADBLOCK;
        delete c.kn_graph->operators.back();
        c.kn_graph->operators.pop_back();
      }
      while (c.tb_graph->operators.back()->op_type ==
             type::TBOperatorType::TB_OUTPUT_OP) {
        c.tb_graph->operators.pop_back();
      }
    }

    if (c.tb_graph->operators.size() >= config.max_num_threadblock_graph_op) {
      return;
    }

    // Case B2: Generate pre-defined threadblock operator
    std::vector<STensor> all_tensors = get_all_tensors(*c.tb_graph);
    for (type::TBOperatorType op_type : dim_strategy.get_tbop_cand()) {
      for (auto const &input_idx :
           dim_strategy.get_input_cand_idx(op_type, all_tensors)) {
        Order order(input_idx, static_cast<int>(op_type));
        if (order <= get_max_op_order(*c.tb_graph)) {
          continue;
        }
        std::vector<STensor> input_tensors =
            get_tensors_from_idx(*c.tb_graph, input_idx);
        std::vector<std::shared_ptr<AlgebraicPattern>> input_patterns;
        for (auto const &t : input_tensors) {
          assert(contains_key(algebraic_pattern, t.guid));
          input_patterns.push_back(algebraic_pattern.at(t.guid));
        }
        std::shared_ptr<AlgebraicPattern> pattern =
            get_pattern(op_type, input_tensors, input_patterns);
        if (!check_pattern(pattern)) {
          continue;
        }

        TBOperator *new_op = create_op(*c.tb_graph, op_type, input_tensors);
        if (!new_op) {
          continue;
        };
        c.tb_graph->operators.push_back(new_op);
        if (check_range(init_ranges, target_ranges, *c.kn_graph, c.tb_graph)) {
          if (depth < max_depth) {
            num_tasks++;
            SearchContext c_tmp = SerializedSearchContext(c).deserialize();
#pragma omp task
            { generate_next_operator(c_tmp, verify, verified, depth + 1); }
          } else {
            generate_next_operator(c, verify, verified, depth + 1);
          }
        }
        delete c.tb_graph->operators.back();
        c.tb_graph->operators.pop_back();
      }
    }
  }
}

void KernelGraphGenerator::generate_kernel_graphs() {
  int pid, nproc;
  std::vector<SerializedSearchContext> middle_states;
  std::vector<SerializedSearchContext> proc_own_middle_states;
  start_time = std::chrono::steady_clock::now();
  int global_total_random_tests = 0;
  int global_valid_kernel_graphs = 0;
  int global_total_states = 0;


  MPI_Init(nullptr, nullptr);

  MPI_Comm_rank(MPI_COMM_WORLD, &pid);
  MPI_Comm_size(MPI_COMM_WORLD, &nproc);

  SearchContext c;
  c.level = SearchLevel::LV_KERNEL;
  c.kn_graph = std::make_shared<kernel::Graph>();
  
  for (auto const &input_attr : computation_graph_input_attrs) {
<<<<<<< HEAD
      auto [dim, data_type, layout] = input_attr;
      c.kn_graph->new_input(dim, data_type, layout);
  }
  
  generate_next_operator(
    c,
    [this](SearchContext const &c) {
      return c.tb_graph != nullptr || this->verify(*c.kn_graph);
    },
    middle_states);

  if (pid == 0) {
    config.show();
    printf("\n");
    printf("[Search] First step finished. Time elapsed: %lfsec\n", get_elapsed_time_in_sec());
  }

  for (size_t  i = pid; i < middle_states.size(); i += nproc) {
    proc_own_middle_states.push_back(middle_states[i]);
  }

  search_from(proc_own_middle_states);

  // communicate each processor's info back to root
  MPI_Reduce(&num_total_random_tests, &global_total_random_tests, 1, MPI_INT, MPI_SUM, 0, MPI_COMM_WORLD);
  MPI_Reduce(&num_valid_kernel_graphs, &global_valid_kernel_graphs, 1, MPI_INT, MPI_SUM, 0, MPI_COMM_WORLD);
  MPI_Reduce(&num_total_states, &global_total_states, 1, MPI_INT, MPI_SUM, 0, MPI_COMM_WORLD);

  // send serialized graphs from generated_graphs of other processes to the root
  if (pid != 0) {
    int num_graphs = generated_graphs.size();
    MPI_Send(&num_graphs, 1, MPI_INT, 0, 0, MPI_COMM_WORLD);
    for (const auto &graph : generated_graphs) {
      std::string serialized_graph = graph.dump();
      
      int graph_size = serialized_graph.size();
      MPI_Send(&graph_size, 1, MPI_INT, 0, 0, MPI_COMM_WORLD);
      MPI_Send(serialized_graph.c_str(), graph_size, MPI_CHAR, 0, 0, MPI_COMM_WORLD);
    }
  } else {
    for (int incoming_pid = 1; incoming_pid < nproc; incoming_pid++) {
      int num_graphs;
      MPI_Recv(&num_graphs, 1, MPI_INT, incoming_pid, 0, MPI_COMM_WORLD, MPI_STATUS_IGNORE);
      for (int i = 0; i < num_graphs; i++) {
        int graph_size;
        MPI_Recv(&graph_size, 1, MPI_INT, incoming_pid, 0, MPI_COMM_WORLD, MPI_STATUS_IGNORE);

        char *buf = new char[graph_size + 1];
        MPI_Recv(buf, graph_size, MPI_CHAR, incoming_pid, 0, MPI_COMM_WORLD, MPI_STATUS_IGNORE);
        buf[graph_size] = '\0';
        generated_graphs.push_back(json::parse(buf));
        delete[] buf;
      }
    }

    save_results();
=======
    auto [dim, data_type, layout, strides] = input_attr;
    // FIXME: remove the layout attr since we use the strides
    // to describe the layout
    c.kn_graph->new_input(dim, strides, data_type, layout);
  }

  std::vector<SerializedSearchContext> verified;

  printf("num_thread = %d\n", num_thread);
#pragma omp parallel num_threads(num_thread)
  {
#pragma omp single
    {
      generate_next_operator(
          c,
          [this](SearchContext const &c) {
            return c.level == SearchLevel::LV_KERNEL &&
                   this->verify(*c.kn_graph);
          },
          verified,
          0);
    }
  }

  printf("num_tasks = %d tasks\n", num_tasks.load());

  save_results();
>>>>>>> 56f415b1

    std::cout << "generated_graphs.size() = " << generated_graphs.size() << std::endl;

    printf("\n");
    printf("[Search] Second step finished. Time elapsed: %fsec\n",
          std::chrono::duration<double>(std::chrono::steady_clock::now() -
                                        start_time)
              .count());
    printf("[Search] Total states explored: %d\n", global_total_states);
    printf("[Search] Random tests performed: %d\n",
          global_total_random_tests);
    printf("[Serach] Valid kernel graphs explored: %d\n",
          global_valid_kernel_graphs);
  }

  MPI_Finalize();
}

void KernelGraphGenerator::preprocess(kernel::Graph const &computation_graph) {
  for (kernel::KNOperator *op : computation_graph.operators) {
    if (op->op_type == type::KNOperatorType::KN_INPUT_OP) {
      computation_graph_input_attrs.push_back(
          {to_vector(op->output_tensors[0].num_dims, op->output_tensors[0].dim),
           op->output_tensors[0].data_type,
           op->output_tensors[0].layout,
           static_cast<kernel::KNInputOp *>(op)->input_strides});
    }
  }

  std::unordered_map<int64_t, std::shared_ptr<AlgebraicPattern>>
      computation_graph_patterns;
  pattern_eval(computation_graph, computation_graph_patterns);

  init_ranges = get_init_ranges(computation_graph);
  target_ranges = get_interact_ranges(init_ranges, computation_graph);
  assert(init_ranges.size() == target_ranges.size());

  // for (auto const &op : computation_graph.operators) {
  //   op->fingerprint();
  // }

  for (kernel::KNOperator *op : computation_graph.operators) {
<<<<<<< HEAD
    for (DTensor const &output : op->output_tensors) {
      if (num_consumers[output] == 0) {
        // computation_graph_output_tensors.push_back(
        //     output.copy_fingerprint_to_ctensor());
        computation_graph_output_patterns.push_back(
            computation_graph_patterns.at(output.guid));
      }
=======
    if (op->op_type == type::KNOperatorType::KN_OUTPUT_OP) {
      computation_graph_output_tensors.push_back(
          op->input_tensors[0].copy_fingerprint_to_ctensor());
      computation_graph_output_patterns.push_back(
          computation_graph_patterns.at(op->input_tensors[0].guid));
>>>>>>> 56f415b1
    }
  }
}

bool KernelGraphGenerator::check_pattern(
    std::shared_ptr<AlgebraicPattern> pattern) {
  if (!pattern) {
    return false;
  }

  if (seen_patterns.find(pattern->to_string()) != seen_patterns.end()) {
    return seen_patterns[pattern->to_string()];
  }

  for (auto const &final_pattern : computation_graph_output_patterns) {
    if (pattern->subpattern_to(*final_pattern)) {

#pragma omp critical
      { seen_patterns[pattern->to_string()] = true; }
      return true;
    }
  }
#pragma omp critical
  { seen_patterns[pattern->to_string()] = false; }
  return false;
}

bool KernelGraphGenerator::verify(kernel::Graph &g) {
  std::vector<DTensor> outputs = get_output_tensors(g);

  if (outputs.size() != computation_graph_output_patterns.size()) {
    return false;
  }

  ++num_total_random_tests;

<<<<<<< HEAD
    ++num_total_random_tests;

    // for (auto const &op : g.operators) {
    //   op->fingerprint();
    // }
=======
  for (auto const &op : g.operators) {
    op->fingerprint();
  }
>>>>>>> 56f415b1

    auto get_matches = [](int num_outputs) {
      std::vector<std::vector<int>> results;
      std::vector<int> perm;
      for (int i = 0; i < num_outputs; ++i) {
        perm.push_back(i);
      }
      do {
        results.push_back(perm);
      } while (std::next_permutation(perm.begin(), perm.end()));
      return results;
    };

<<<<<<< HEAD
    for (auto const &match : get_matches(outputs.size())) {
      // if (have_same_fingerprint(outputs, match)) {
        ++num_valid_kernel_graphs;
        return true;
      // }
    }
  }
=======
    auto mark_outputs = [&](std::vector<int> const &match) {
      for (size_t i = 0; i < match.size(); ++i) {
        g.mark_output(outputs[match[i]]);
      }
    };
>>>>>>> 56f415b1

    auto unmark_outputs = [&](std::vector<int> const &match) {
      while (g.operators.back()->op_type ==
             type::KNOperatorType::KN_OUTPUT_OP) {
        delete g.operators.back();
        g.operators.pop_back();
      }
    };

  auto have_same_fingerprint = [&](std::vector<int> const &match) {
    for (size_t i = 0; i < match.size(); ++i) {
      if (!outputs[match[i]].has_same_fingerprint(
              computation_graph_output_tensors[i])) {
        return false;
      }
    }
    return true;
  };

  auto save_graph = [&]() {
#pragma omp critical
    { generated_graphs.push_back(json(g)); }
  };

  for (auto const &match : get_matches(outputs.size())) {
    if (have_same_fingerprint(match)) {
      ++num_valid_kernel_graphs;
      mark_outputs(match);
      save_graph();
      unmark_outputs(match);
      return true;
    }
  }

  return false;
}

void KernelGraphGenerator::save_results() const {
  std::ofstream ofs(filename);
  ofs << json(generated_graphs);
}

double KernelGraphGenerator::get_elapsed_time_in_sec() const {
  return std::chrono::duration<double>(std::chrono::steady_clock::now() -
                                       start_time)
      .count();
}

void KernelGraphGenerator::show_statistics() const {
  printf(
      "[Search] States: %d, Random tests: %d, Valid mugraphs: %d, Time: %lf\r",
      num_total_states,
      num_total_random_tests,
      num_valid_kernel_graphs,
      get_elapsed_time_in_sec());
}

} // namespace search
} // namespace mirage<|MERGE_RESOLUTION|>--- conflicted
+++ resolved
@@ -400,9 +400,10 @@
   c.kn_graph = std::make_shared<kernel::Graph>();
   
   for (auto const &input_attr : computation_graph_input_attrs) {
-<<<<<<< HEAD
-      auto [dim, data_type, layout] = input_attr;
-      c.kn_graph->new_input(dim, data_type, layout);
+    auto [dim, data_type, layout, strides] = input_attr;
+    // FIXME: remove the layout attr since we use the strides
+    // to describe the layout
+    c.kn_graph->new_input(dim, strides, data_type, layout);
   }
   
   generate_next_operator(
@@ -457,35 +458,6 @@
     }
 
     save_results();
-=======
-    auto [dim, data_type, layout, strides] = input_attr;
-    // FIXME: remove the layout attr since we use the strides
-    // to describe the layout
-    c.kn_graph->new_input(dim, strides, data_type, layout);
-  }
-
-  std::vector<SerializedSearchContext> verified;
-
-  printf("num_thread = %d\n", num_thread);
-#pragma omp parallel num_threads(num_thread)
-  {
-#pragma omp single
-    {
-      generate_next_operator(
-          c,
-          [this](SearchContext const &c) {
-            return c.level == SearchLevel::LV_KERNEL &&
-                   this->verify(*c.kn_graph);
-          },
-          verified,
-          0);
-    }
-  }
-
-  printf("num_tasks = %d tasks\n", num_tasks.load());
-
-  save_results();
->>>>>>> 56f415b1
 
     std::cout << "generated_graphs.size() = " << generated_graphs.size() << std::endl;
 
@@ -528,21 +500,11 @@
   // }
 
   for (kernel::KNOperator *op : computation_graph.operators) {
-<<<<<<< HEAD
-    for (DTensor const &output : op->output_tensors) {
-      if (num_consumers[output] == 0) {
-        // computation_graph_output_tensors.push_back(
-        //     output.copy_fingerprint_to_ctensor());
-        computation_graph_output_patterns.push_back(
-            computation_graph_patterns.at(output.guid));
-      }
-=======
     if (op->op_type == type::KNOperatorType::KN_OUTPUT_OP) {
       computation_graph_output_tensors.push_back(
           op->input_tensors[0].copy_fingerprint_to_ctensor());
       computation_graph_output_patterns.push_back(
           computation_graph_patterns.at(op->input_tensors[0].guid));
->>>>>>> 56f415b1
     }
   }
 }
@@ -579,17 +541,10 @@
 
   ++num_total_random_tests;
 
-<<<<<<< HEAD
-    ++num_total_random_tests;
 
     // for (auto const &op : g.operators) {
     //   op->fingerprint();
     // }
-=======
-  for (auto const &op : g.operators) {
-    op->fingerprint();
-  }
->>>>>>> 56f415b1
 
     auto get_matches = [](int num_outputs) {
       std::vector<std::vector<int>> results;
@@ -603,21 +558,11 @@
       return results;
     };
 
-<<<<<<< HEAD
-    for (auto const &match : get_matches(outputs.size())) {
-      // if (have_same_fingerprint(outputs, match)) {
-        ++num_valid_kernel_graphs;
-        return true;
-      // }
-    }
-  }
-=======
     auto mark_outputs = [&](std::vector<int> const &match) {
       for (size_t i = 0; i < match.size(); ++i) {
         g.mark_output(outputs[match[i]]);
       }
     };
->>>>>>> 56f415b1
 
     auto unmark_outputs = [&](std::vector<int> const &match) {
       while (g.operators.back()->op_type ==
