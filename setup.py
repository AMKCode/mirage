# Copyright 2024 CMU
#
# Licensed under the Apache License, Version 2.0 (the "License");
# you may not use this file except in compliance with the License.
# You may obtain a copy of the License at
#
#     http://www.apache.org/licenses/LICENSE-2.0
#
# Unless required by applicable law or agreed to in writing, software
# distributed under the License is distributed on an "AS IS" BASIS,
# WITHOUT WARRANTIES OR CONDITIONS OF ANY KIND, either express or implied.
# See the License for the specific language governing permissions and
# limitations under the License.
#
import os
import shutil
from os import path
from pathlib import Path
import sys
import sysconfig
from setuptools import find_packages, setup, Command
from contextlib import contextmanager
import subprocess

# need to use distutils.core for correct placement of cython dll
if "--inplace" in sys.argv:                                              
    from distutils.core import setup
    from distutils.extension import Extension
else:
    from setuptools import setup
    from setuptools.extension import Extension

import z3
z3_path = path.dirname(z3.__file__)
print(f"Z3 path: {z3_path}", flush=True)

# Ensure `mpicxx` is used as the C++ compiler
os.environ["CC"] = "mpicc"
os.environ["CXX"] = "mpicxx"
os.environ['LD'] = '/usr/bin/ld'

print(os.environ["PATH"])

def config_cython():
    sys_cflags = sysconfig.get_config_var("CFLAGS")
    try:
        from Cython.Build import cythonize
        ret = []
        mirage_path = ''
        cython_path = path.join(mirage_path, "python/mirage/_cython")

        # MPI include and library paths (adapt as needed for your system)
        mpi_include = os.getenv("MPI_INCLUDE", "/usr/include/x86_64-linux-gnu/openmpi")  # Default MPI include path
        mpi_lib = os.getenv("MPI_LIB", "/usr/lib/x86_64-linux-gnu/openmpi/lib")  # Default MPI library path
        mpi_libraries = ["mpi"]  # Name of the MPI library

        with open("output.txt", "w") as file:
            file.write(mpi_include)
            file.write(mpi_lib)

        for fn in os.listdir(cython_path):
            if not fn.endswith(".pyx"):
                continue
            ret.append(Extension(
                "mirage.%s" % fn[:-4],
                ["%s/%s" % (cython_path, fn)],
                include_dirs=[path.join(mirage_path, "include"),
                              path.join(mirage_path, "deps", "json", "include"),
                              path.join(mirage_path, "deps", "cutlass", "include"),
                              path.join(z3_path, "include"),
<<<<<<< HEAD
                              "/opt/packages/cuda/v12.6.1/include",
                              "/opt/packages/openmpi/gnu/5.0.3-gcc13.2.1-cpu/include/openmpi",
                              "/opt/packages/openmpi/gnu/5.0.3-gcc13.2.1-cpu/include"],
                libraries=["mirage_runtime", "cudadevrt", "cudart_static", "cudnn", "cublas", "cudart", "cuda", "z3", *mpi_libraries],
                library_dirs=[path.join(mirage_path, "build"),
                              path.join(z3_path, "lib"),
                              "/opt/packages/cuda/v12.6.1/lib",
                              "/opt/packages/cuda/v12.6.1/lib64",
                              "/opt/packages/cuda/v12.6.1/lib64/stubs",
                              "/opt/packages/openmpi/gnu/5.0.3-gcc13.2.1-cpu/lib"],
                extra_compile_args=["-std=c++17", "-fpermissive"],
                extra_link_args=["-fPIC"],
=======
                              "/usr/local/cuda/include"],
                libraries=["mirage_runtime", "cudadevrt", "cudart_static", "cudnn", "cublas", "cudart", "cuda", "z3", "gomp"],
                library_dirs=[path.join(mirage_path, "build"),
                              path.join(z3_path, "lib"),
                              "/usr/local/cuda/lib",
                              "/usr/local/cuda/lib64",
                              "/usr/local/cuda/lib64/stubs"],
                extra_compile_args=["-std=c++17", "-fopenmp"],
                extra_link_args=["-fPIC", "-fopenmp"],
>>>>>>> 56f415b1
                language="c++"))
        return cythonize(ret, compiler_directives={"language_level" : 3})
    except ImportError:
        print("WARNING: cython is not installed!!!")
        raise SystemExit(1)

# build Mirage runtime library
try:
    nvcc_path = shutil.which('nvcc')
    os.environ['CUDACXX'] = nvcc_path if nvcc_path else '/usr/local/cuda/bin/nvcc'
    mirage_path = path.dirname(__file__)
    # z3_path = os.path.join(mirage_path, 'deps', 'z3', 'build')
    # os.environ['Z3_DIR'] = z3_path
    if mirage_path == '':
        mirage_path = '.'
    os.makedirs(mirage_path, exist_ok=True)
    os.chdir(mirage_path)
    build_dir = os.path.join(mirage_path, 'build')
    
    cc_path = shutil.which('gcc')
    os.environ['CC'] = cc_path if cc_path else '/usr/bin/gcc'
    cxx_path = shutil.which('g++')
    os.environ['CXX'] = cxx_path if cxx_path else '/usr/bin/g++'
    print(f"CC: {os.environ['CC']}, CXX: {os.environ['CXX']}", flush=True)
  
    # Create the build directory if it does not exist
    os.makedirs(build_dir, exist_ok=True)
    subprocess.check_call(['cmake', '..', 
                           '-DZ3_CXX_INCLUDE_DIRS=' + z3_path + '/include/',
                           '-DZ3_LIBRARIES=' + path.join(z3_path, 'lib', 'libz3.so'),
                           '-DCMAKE_C_COMPILER=' + os.environ['CC'],
                           '-DCMAKE_CXX_COMPILER=' + os.environ['CXX'],
<<<<<<< HEAD
                           '-DCMAKE_LINKER=' + os.environ['LD'], 
=======
>>>>>>> 56f415b1
                          ], cwd=build_dir, env=os.environ.copy())
    subprocess.check_call(['make', '-j'], cwd=build_dir, env=os.environ.copy())
    print("Mirage runtime library built successfully.")
except subprocess.CalledProcessError as e:
    print("Failed to build runtime library.")
    raise SystemExit(e.returncode)

setup_args = {}

# Create requirements list from requirements.txt
with open(Path(__file__).parent / "requirements.txt", "r") as reqs_file:
    requirements = reqs_file.read().strip().split("\n")
print(f"Requirements: {requirements}")

INCLUDE_BASE = "python/mirage/include"
@contextmanager
def copy_include():
    if not path.exists(INCLUDE_BASE):
        src_dirs = ["deps/cutlass/include", "deps/json/include", "include/mirage/transpiler/runtime"]
        for src_dir in src_dirs:
            shutil.copytree(src_dir, path.join(INCLUDE_BASE, src_dir))
        yield True
    else:
        yield False
    shutil.rmtree(INCLUDE_BASE)

with copy_include() as copied:
    if not copied:
        print("WARNING: include directory already exists. Not copying again. "
              f"This may cause issues. Please remove {INCLUDE_BASE} and rerun setup.py", flush=True)
    
    setup(name='mirage-project',
          version="0.2.2",
          description="Mirage: A Multi-Level Superoptimizer for Tensor Algebra",
          zip_safe=False,
          install_requires=requirements,
          packages=find_packages(where='python'),
          package_dir={'': 'python'},
          url='https://github.com/mirage-project/mirage',
          ext_modules=config_cython(),
          include_package_data=True,
          #**setup_args,
          )<|MERGE_RESOLUTION|>--- conflicted
+++ resolved
@@ -68,7 +68,6 @@
                               path.join(mirage_path, "deps", "json", "include"),
                               path.join(mirage_path, "deps", "cutlass", "include"),
                               path.join(z3_path, "include"),
-<<<<<<< HEAD
                               "/opt/packages/cuda/v12.6.1/include",
                               "/opt/packages/openmpi/gnu/5.0.3-gcc13.2.1-cpu/include/openmpi",
                               "/opt/packages/openmpi/gnu/5.0.3-gcc13.2.1-cpu/include"],
@@ -81,17 +80,6 @@
                               "/opt/packages/openmpi/gnu/5.0.3-gcc13.2.1-cpu/lib"],
                 extra_compile_args=["-std=c++17", "-fpermissive"],
                 extra_link_args=["-fPIC"],
-=======
-                              "/usr/local/cuda/include"],
-                libraries=["mirage_runtime", "cudadevrt", "cudart_static", "cudnn", "cublas", "cudart", "cuda", "z3", "gomp"],
-                library_dirs=[path.join(mirage_path, "build"),
-                              path.join(z3_path, "lib"),
-                              "/usr/local/cuda/lib",
-                              "/usr/local/cuda/lib64",
-                              "/usr/local/cuda/lib64/stubs"],
-                extra_compile_args=["-std=c++17", "-fopenmp"],
-                extra_link_args=["-fPIC", "-fopenmp"],
->>>>>>> 56f415b1
                 language="c++"))
         return cythonize(ret, compiler_directives={"language_level" : 3})
     except ImportError:
@@ -124,10 +112,7 @@
                            '-DZ3_LIBRARIES=' + path.join(z3_path, 'lib', 'libz3.so'),
                            '-DCMAKE_C_COMPILER=' + os.environ['CC'],
                            '-DCMAKE_CXX_COMPILER=' + os.environ['CXX'],
-<<<<<<< HEAD
                            '-DCMAKE_LINKER=' + os.environ['LD'], 
-=======
->>>>>>> 56f415b1
                           ], cwd=build_dir, env=os.environ.copy())
     subprocess.check_call(['make', '-j'], cwd=build_dir, env=os.environ.copy())
     print("Mirage runtime library built successfully.")
